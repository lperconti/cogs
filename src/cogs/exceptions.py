class CogsError(Exception):
    """Base class for all COGS errors."""


class InitError(CogsError):
    """Used to indicate an error occurred during the init step."""


class DeleteError(CogsError):
    """Used to indicate an error occurred during the delete step."""


class AddError(CogsError):
    """Used to indicate an error occurred during the add step."""

<<<<<<< HEAD

class FetchError(CogsError):
    """Used to indicate an error occurred during the fetch step."""
=======
class RmError(CogsError):
    """Used to indicate an error occurred during the rm step."""
>>>>>>> faf2347d
<|MERGE_RESOLUTION|>--- conflicted
+++ resolved
@@ -1,23 +1,22 @@
 class CogsError(Exception):
     """Base class for all COGS errors."""
+
+
+class AddError(CogsError):
+    """Used to indicate an error occurred during the add step."""
+
+
+class DeleteError(CogsError):
+    """Used to indicate an error occurred during the delete step."""
+
+
+class FetchError(CogsError):
+    """Used to indicate an error occurred during the fetch step."""
 
 
 class InitError(CogsError):
     """Used to indicate an error occurred during the init step."""
 
 
-class DeleteError(CogsError):
-    """Used to indicate an error occurred during the delete step."""
-
-
-class AddError(CogsError):
-    """Used to indicate an error occurred during the add step."""
-
-<<<<<<< HEAD
-
-class FetchError(CogsError):
-    """Used to indicate an error occurred during the fetch step."""
-=======
 class RmError(CogsError):
-    """Used to indicate an error occurred during the rm step."""
->>>>>>> faf2347d
+    """Used to indicate an error occurred during the rm step."""