--- conflicted
+++ resolved
@@ -2,18 +2,15 @@
 
 import sys
 
+import cogs.add as add
+import cogs.delete as delete
+import cogs.fetch as fetch
 import cogs.helpers as helpers
 import cogs.init as init
-import cogs.delete as delete
+import cogs.open as open
+import cogs.push as push
+import cogs.rm as rm
 import cogs.share as share
-import cogs.add as add
-import cogs.push as push
-import cogs.open as open
-<<<<<<< HEAD
-import cogs.fetch as fetch
-=======
-import cogs.rm as rm
->>>>>>> faf2347d
 
 from argparse import ArgumentParser
 
@@ -72,16 +69,14 @@
     sp = subparsers.add_parser("open", parents=[global_parser])
     sp.set_defaults(func=open.run)
 
-<<<<<<< HEAD
+    # -------------------------------- rm --------------------------------
+    sp = subparsers.add_parser("rm", parents=[global_parser])
+    sp.add_argument("paths", help="Path to TSV or CSV to remove from COGS project", nargs='+')
+    sp.set_defaults(func=rm.run)
+
     # ------------------------------- fetch -------------------------------
     sp = subparsers.add_parser("fetch", parents=[global_parser])
     sp.set_defaults(func=fetch.run)
-=======
-    # -------------------------------- rm --------------------------------
-    sp = subparsers.add_parser("rm")
-    sp.add_argument("paths", help="Path to TSV or CSV to remove from COGS project", nargs='+')
-    sp.set_defaults(func=rm.run)
->>>>>>> faf2347d
 
     args = parser.parse_args()
     args.func(args)
