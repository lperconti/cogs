import ntpath
import sys

<<<<<<< HEAD
from cogs.exceptions import AddError
from cogs.helpers import *
=======
from cogs.exceptions import CogsError, AddError
from cogs.helpers import get_fields, get_tracked_sheets, set_logging, validate_cogs_project
>>>>>>> 13e293e1


def add(args):
    """Add a table (TSV or CSV) to the COGS project. This updates sheet.tsv and field.tsv."""
    set_logging(args.verbose)
    validate_cogs_project()

    # Open the provided file and make sure we can parse it as TSV or CSV
    if args.path.endswith(".csv"):
        delimiter = ","
        fmt = "CSV"
    else:
        delimiter = "\t"
        fmt = "TSV"
    with open(args.path, "r") as f:
        try:
            reader = csv.DictReader(f, delimiter=delimiter)
        except csv.Error as e:
            raise AddError(f"unable to read {args.path} as {fmt}\nCAUSE:{str(e)}")
        headers = reader.fieldnames

    # Create the sheet title from file basename
    title = ntpath.basename(args.path).split(".")[0]
    if title in reserved_names:
        raise AddError(f"sheet cannot use reserved name '{title}'")

    # Make sure we aren't duplicating a table
    local_sheets = get_tracked_sheets()
    if title in local_sheets:
        raise AddError(f"'{title}' sheet already exists in this project")

    # Maybe get a description
    description = ""
    if args.description:
        description = args.description

    # Get the headers to add to field.tsv if they do not exist
    fields = get_fields()
    update_fields = False
    for h in headers:
        field = re.sub(r"[^A-Za-z0-9]+", "_", h.lower()).strip("_")
        if field not in fields:
            update_fields = True
            fields[field] = {"Label": h, "Datatype": "cogs:text", "Description": ""}

    # Update field.tsv if we need to
    if update_fields:
        with open(".cogs/field.tsv", "w") as f:
            writer = csv.DictWriter(
                f,
                delimiter="\t",
                lineterminator="\n",
                fieldnames=["Field", "Label", "Datatype", "Description"],
            )
            writer.writeheader()
            for field, items in fields.items():
                items["Field"] = field
                writer.writerow(items)

    # Finally, add this TSV to sheet.tsv
    with open(".cogs/sheet.tsv", "a") as f:
        writer = csv.DictWriter(
            f,
            delimiter="\t",
            lineterminator="\n",
            fieldnames=["ID", "Title", "Path", "Description"],
        )
        # ID gets filled in when we add it to the Sheet
        writer.writerow(
            {"ID": "", "Title": title, "Path": args.path, "Description": description}
        )

    logging.info(f"{title} successfully added to project")


def run(args):
    """Wrapper for add function."""
    try:
        add(args)
    except CogsError as e:
        logging.critical(str(e))
        sys.exit(1)<|MERGE_RESOLUTION|>--- conflicted
+++ resolved
@@ -1,13 +1,9 @@
 import ntpath
 import sys
 
-<<<<<<< HEAD
-from cogs.exceptions import AddError
 from cogs.helpers import *
-=======
 from cogs.exceptions import CogsError, AddError
 from cogs.helpers import get_fields, get_tracked_sheets, set_logging, validate_cogs_project
->>>>>>> 13e293e1
 
 
 def add(args):
